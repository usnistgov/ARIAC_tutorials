--- conflicted
+++ resolved
@@ -19,13 +19,10 @@
 
     spin_thread = threading.Thread(target=executor.spin)
     spin_thread.start()
-<<<<<<< HEAD
 
-=======
     interface.start_competition()
     # The following line enables order displays in the terminal.
     # Set to False to disable.
->>>>>>> affff1f4
     interface.parse_incoming_order = True
     interface.start_competition()
 
